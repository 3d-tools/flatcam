import sys
from PyQt4 import QtGui, QtCore
#from GUIElements import *
from GUIElements import FCEntry, FloatEntry, EvalEntry, FCCheckBox, \
    LengthEntry, FCTextArea, IntEntry, RadioSet, OptionalInputSection
<<<<<<< HEAD

# For the translation by Daniel Sallin Debut
# Use translate_("txt") for translate the "txt" string
# Using gettext for translate 
# Using os for def a locale path
# Using unidecode for accents compatibility
# coding: utf8
import gettext
import os
import sys
from unidecode import unidecode
pathname = os.path.dirname(sys.argv[0])
localdir = os.path.abspath(pathname) + "/locale"
gettext.install("messages", localdir)
def translate_(txt):
    return unicode(_(txt),'utf-8')
# For the translation by Daniel Sallin fin
=======
from GUIElements import FCComboBox
>>>>>>> b00ff829

class ObjectUI(QtGui.QWidget):
    """
    Base class for the UI of FlatCAM objects. Deriving classes should
    put UI elements in ObjectUI.custom_box (QtGui.QLayout).
    """

    def __init__(self, icon_file='share/flatcam_icon32.png', title=translate_('FlatCAM Object'), parent=None):
        QtGui.QWidget.__init__(self, parent=parent)

        layout = QtGui.QVBoxLayout()
        self.setLayout(layout)

        ## Page Title box (spacing between children)
        self.title_box = QtGui.QHBoxLayout()
        layout.addLayout(self.title_box)

        ## Page Title icon
        pixmap = QtGui.QPixmap(icon_file)
        self.icon = QtGui.QLabel()
        self.icon.setPixmap(pixmap)
        self.title_box.addWidget(self.icon, stretch=0)

        ## Title label
        self.title_label = QtGui.QLabel("<font size=5><b>" + title + "</b></font>")
        self.title_label.setAlignment(QtCore.Qt.AlignLeft | QtCore.Qt.AlignVCenter)
        self.title_box.addWidget(self.title_label, stretch=1)

        ## Object name
        self.name_box = QtGui.QHBoxLayout()
        layout.addLayout(self.name_box)
        name_label = QtGui.QLabel(translate_("Name:"))
        self.name_box.addWidget(name_label)
        self.name_entry = FCEntry()
        self.name_box.addWidget(self.name_entry)

        ## Box box for custom widgets
        # This gets populated in offspring implementations.
        self.custom_box = QtGui.QVBoxLayout()
        layout.addLayout(self.custom_box)

        ###########################
        ## Common to all objects ##
        ###########################

        #### Scale ####
        self.scale_label = QtGui.QLabel(translate_('<b>Scale:</b>'))
        self.scale_label.setToolTip(translate_(
            "Change the size of the object."
        ))
        layout.addWidget(self.scale_label)

        self.scale_grid = QtGui.QGridLayout()
        layout.addLayout(self.scale_grid)

        # Factor
        faclabel = QtGui.QLabel(translate_('Factor:'))
        faclabel.setToolTip(translate_(
            "Factor by which to multiply\n"
            "geometric features of this object."
        ))
        self.scale_grid.addWidget(faclabel, 0, 0)
        self.scale_entry = FloatEntry()
        self.scale_entry.set_value(1.0)
        self.scale_grid.addWidget(self.scale_entry, 0, 1)

        # GO Button
        self.scale_button = QtGui.QPushButton(translate_('Scale'))
        self.scale_button.setToolTip(translate_(
            "Perform scaling operation."
        ))
        layout.addWidget(self.scale_button)

        #### Offset ####
        self.offset_label = QtGui.QLabel(translate_('<b>Offset:</b>'))
        self.offset_label.setToolTip(translate_(
            "Change the position of this object."
        ))
        layout.addWidget(self.offset_label)

        self.offset_grid = QtGui.QGridLayout()
        layout.addLayout(self.offset_grid)

        self.offset_vectorlabel = QtGui.QLabel(translate_('Vector:'))
        self.offset_vectorlabel.setToolTip(translate_(
            "Amount by which to move the object\n"
            "in the x and y axes in (x, y) format."
        ))
        self.offset_grid.addWidget(self.offset_vectorlabel, 0, 0)
        self.offsetvector_entry = EvalEntry()
        self.offsetvector_entry.setText("(0.0, 0.0)")
        self.offset_grid.addWidget(self.offsetvector_entry, 0, 1)

        self.offset_button = QtGui.QPushButton(translate_('Offset'))
        self.offset_button.setToolTip(translate_(
            "Perform the offset operation."
        ))
        layout.addWidget(self.offset_button)

        layout.addStretch()


class CNCObjectUI(ObjectUI):
    """
    User interface for CNCJob objects.
    """

    def __init__(self, parent=None):
        """
        Creates the user interface for CNCJob objects. GUI elements should
        be placed in ``self.custom_box`` to preserve the layout.
        """

        ObjectUI.__init__(self, title=translate_('CNC Job Object'), icon_file='share/cnc32.png', parent=parent)

        # Scale and offset are not available for CNCJob objects.
        # Hiding from the GUI.
        for i in range(0, self.scale_grid.count()):
            self.scale_grid.itemAt(i).widget().hide()
        self.scale_label.hide()
        self.scale_button.hide()

        for i in range(0, self.offset_grid.count()):
            self.offset_grid.itemAt(i).widget().hide()
        self.offset_label.hide()
        self.offset_button.hide()

        ## Plot options
        self.plot_options_label = QtGui.QLabel(translate_("<b>Plot Options:</b>"))
        self.custom_box.addWidget(self.plot_options_label)

        grid0 = QtGui.QGridLayout()
        self.custom_box.addLayout(grid0)

        # Plot CB
        # self.plot_cb = QtGui.QCheckBox('Plot')
        self.plot_cb = FCCheckBox(translate_('Plot'))
        self.plot_cb.setToolTip(translate_(
            "Plot (show) this object."
        ))
        grid0.addWidget(self.plot_cb, 0, 0)

        # Tool dia for plot
        tdlabel = QtGui.QLabel(translate_('Tool dia:'))
        tdlabel.setToolTip(translate_(
            "Diameter of the tool to be\n"
            "rendered in the plot."
        ))
        grid0.addWidget(tdlabel, 1, 0)
        self.tooldia_entry = LengthEntry()
        grid0.addWidget(self.tooldia_entry, 1, 1)

        # Update plot button
        self.updateplot_button = QtGui.QPushButton(translate_('Update Plot'))
        self.updateplot_button.setToolTip(translate_(
            "Update the plot."
        ))
        self.custom_box.addWidget(self.updateplot_button)

        ##################
        ## Export G-Code
        ##################
        self.export_gcode_label = QtGui.QLabel(translate_("<b>Export G-Code:</b>"))
        self.export_gcode_label.setToolTip(translate_(
            "Export and save G-Code to\n"
            "make this object to a file."
        ))
        self.custom_box.addWidget(self.export_gcode_label)

        # Prepend text to Gerber
        prependlabel = QtGui.QLabel(translate_('Prepend to G-Code:'))
        prependlabel.setToolTip(translate_(
            "Type here any G-Code commands you would\n"
            "like to add to the beginning of the generated file."
        ))
        self.custom_box.addWidget(prependlabel)

        self.prepend_text = FCTextArea()
        self.custom_box.addWidget(self.prepend_text)

        # Append text to Gerber
        appendlabel = QtGui.QLabel(translate_('Append to G-Code:'))
        appendlabel.setToolTip(translate_(
            "Type here any G-Code commands you would\n"
            "like to append to the generated file.\n"
            "I.e.: M2 (End of program)"
        ))
        self.custom_box.addWidget(appendlabel)

        self.append_text = FCTextArea()
        self.custom_box.addWidget(self.append_text)

        # Dwell
        grid1 = QtGui.QGridLayout()
        self.custom_box.addLayout(grid1)

        dwelllabel = QtGui.QLabel(translate_('Dwell:'))
        dwelllabel.setToolTip(translate_(
            "Pause to allow the spindle to reach its\n"
            "speed before cutting."
        ))
        dwelltime = QtGui.QLabel(translate_('Duration [sec.]:'))
        dwelltime.setToolTip(translate_(
            "Number of second to dwell."
        ))
        self.dwell_cb = FCCheckBox()
        self.dwelltime_entry = FCEntry()
        grid1.addWidget(dwelllabel, 0, 0)
        grid1.addWidget(self.dwell_cb, 0, 1)
        grid1.addWidget(dwelltime, 1, 0)
        grid1.addWidget(self.dwelltime_entry, 1, 1)

        # GO Button
        self.export_gcode_button = QtGui.QPushButton(translate_('Export G-Code'))
        self.export_gcode_button.setToolTip(translate_(
            "Opens dialog to save G-Code\n"
            "file."
        ))
        self.custom_box.addWidget(self.export_gcode_button)


class GeometryObjectUI(ObjectUI):
    """
    User interface for Geometry objects.
    """

    def __init__(self, parent=None):
        super(GeometryObjectUI, self).__init__(title=translate_('Geometry Object'), icon_file='share/geometry32.png', parent=parent)

        ## Plot options
        self.plot_options_label = QtGui.QLabel(translate_("<b>Plot Options:</b>"))
        self.custom_box.addWidget(self.plot_options_label)

        # Plot CB
        self.plot_cb = FCCheckBox(label=translate_('Plot'))
        self.plot_cb.setToolTip(translate_(
            "Plot (show) this object."
        ))
        self.custom_box.addWidget(self.plot_cb)

        #-----------------------------------
        # Create CNC Job
        #-----------------------------------
        self.cncjob_label = QtGui.QLabel(translate_('<b>Create CNC Job:</b>'))
        self.cncjob_label.setToolTip(translate_(
            "Create a CNC Job object\n"
            "tracing the contours of this\n"
            "Geometry object."
        ))
        self.custom_box.addWidget(self.cncjob_label)

        grid1 = QtGui.QGridLayout()
        self.custom_box.addLayout(grid1)

        cutzlabel = QtGui.QLabel(translate_('Cut Z:'))
        cutzlabel.setToolTip(translate_(
            "Cutting depth (negative)\n"
            "below the copper surface."
        ))
        grid1.addWidget(cutzlabel, 0, 0)
        self.cutz_entry = LengthEntry()
        grid1.addWidget(self.cutz_entry, 0, 1)

        # Travel Z
        travelzlabel = QtGui.QLabel(translate_('Travel Z:'))
        travelzlabel.setToolTip(translate_(
            "Height of the tool when\n"
            "moving without cutting."
        ))
        grid1.addWidget(travelzlabel, 1, 0)
        self.travelz_entry = LengthEntry()
        grid1.addWidget(self.travelz_entry, 1, 1)

        # Feedrate
        frlabel = QtGui.QLabel(translate_('Feed Rate:'))
        frlabel.setToolTip(translate_(
            "Cutting speed in the XY\n"
            "plane in units per minute"
        ))
        grid1.addWidget(frlabel, 2, 0)
        self.cncfeedrate_entry = LengthEntry()
        grid1.addWidget(self.cncfeedrate_entry, 2, 1)

        # Tooldia
        tdlabel = QtGui.QLabel(translate_('Tool dia:'))
        tdlabel.setToolTip(translate_(
            "The diameter of the cutting\n"
            "tool (just for display)."
        ))
        grid1.addWidget(tdlabel, 3, 0)
        self.cnctooldia_entry = LengthEntry()
        grid1.addWidget(self.cnctooldia_entry, 3, 1)

        # Spindlespeed
        spdlabel = QtGui.QLabel(translate_('Spindle speed:'))
        spdlabel.setToolTip(translate_(
            "Speed of the spindle\n"
            "in RPM (optional)"
        ))
        grid1.addWidget(spdlabel, 4, 0)
        self.cncspindlespeed_entry = IntEntry(allow_empty=True)
        grid1.addWidget(self.cncspindlespeed_entry, 4, 1)

        # Multi-pass
        mpasslabel = QtGui.QLabel(translate_('Multi-Depth:'))
        mpasslabel.setToolTip(translate_(
            "Use multiple passes to limit\n"
            "the cut depth in each pass. Will\n"
            "cut multiple times until Cut Z is\n"
            "reached."
        ))
        grid1.addWidget(mpasslabel, 5, 0)
        self.mpass_cb = FCCheckBox()
        grid1.addWidget(self.mpass_cb, 5, 1)

        maxdepthlabel = QtGui.QLabel(translate_('Depth/pass:'))
        maxdepthlabel.setToolTip(translate_(
            "Depth of each pass (positive)."
        ))
        grid1.addWidget(maxdepthlabel, 6, 0)
        self.maxdepth_entry = LengthEntry()
        grid1.addWidget(self.maxdepth_entry, 6, 1)

        self.ois_mpass = OptionalInputSection(self.mpass_cb, [self.maxdepth_entry])

        # postprocessor selection
        postprocessor_label = QtGui.QLabel("Postprocessor")
        postprocessor_label.setToolTip(
            "The json file that dictates\n"
            "gcode output."
        )
        self.custom_box.addWidget(postprocessor_label)
        self.postprocessor_name_entry = FCComboBox()
        self.custom_box.addWidget(self.postprocessor_name_entry)


        # Button
        self.generate_cnc_button = QtGui.QPushButton(translate_('Generate'))
        self.generate_cnc_button.setToolTip(translate_(
            "Generate the CNC Job object."
        ))
        self.custom_box.addWidget(self.generate_cnc_button)

        #------------------------------
        # Paint area
        #------------------------------
        self.paint_label = QtGui.QLabel(translate_('<b>Paint Area:</b>'))
        self.paint_label.setToolTip(translate_(
            "Creates tool paths to cover the\n"
            "whole area of a polygon (remove\n"
            "all copper). You will be asked\n"
            "to click on the desired polygon."
        ))
        self.custom_box.addWidget(self.paint_label)

        grid2 = QtGui.QGridLayout()
        self.custom_box.addLayout(grid2)

        # Tool dia
        ptdlabel = QtGui.QLabel(translate_('Tool dia:'))
        ptdlabel.setToolTip(translate_(
            "Diameter of the tool to\n"
            "be used in the operation."
        ))
        grid2.addWidget(ptdlabel, 0, 0)

        self.painttooldia_entry = LengthEntry()
        grid2.addWidget(self.painttooldia_entry, 0, 1)

        # Overlap
        ovlabel = QtGui.QLabel(translate_('Overlap:'))
        ovlabel.setToolTip(translate_(
            "How much (fraction) of the tool\n"
            "width to overlap each tool pass."
        ))
        grid2.addWidget(ovlabel, 1, 0)
        self.paintoverlap_entry = LengthEntry()
        grid2.addWidget(self.paintoverlap_entry, 1, 1)

        # Margin
        marginlabel = QtGui.QLabel(translate_('Margin:'))
        marginlabel.setToolTip(translate_(
            "Distance by which to avoid\n"
            "the edges of the polygon to\n"
            "be painted."
        ))
        grid2.addWidget(marginlabel, 2, 0)
        self.paintmargin_entry = LengthEntry()
        grid2.addWidget(self.paintmargin_entry, 2, 1)

        # Method
        methodlabel = QtGui.QLabel(translate_('Method:'))
        methodlabel.setAlignment(QtCore.Qt.AlignLeft | QtCore.Qt.AlignTop)
        methodlabel.setToolTip(translate_(
            "Algorithm to paint the polygon:<BR>"
            "<B>Standard</B>: Fixed step inwards.<BR>"
            "<B>Seed-based</B>: Outwards from seed."
        ))
        grid2.addWidget(methodlabel, 3, 0)
        self.paintmethod_combo = RadioSet([
            {"label": translate_("Standard"), "value": "standard"},
            {"label": translate_("Seed-based"), "value": "seed"},
            {"label": "Straight lines", "value": "lines"}
        ], orientation='vertical')
        grid2.addWidget(self.paintmethod_combo, 3, 1)

        # Connect lines
        pathconnectlabel = QtGui.QLabel("Connect:")
        pathconnectlabel.setToolTip(
            "Draw lines between resulting\n"
            "segments to minimize tool lifts."
        )
        grid2.addWidget(pathconnectlabel, 4, 0)
        self.pathconnect_cb = FCCheckBox()
        grid2.addWidget(self.pathconnect_cb, 4, 1)

        contourlabel = QtGui.QLabel("Contour:")
        contourlabel.setToolTip(
            "Cut around the perimeter of the polygon\n"
            "to trim rough edges."
        )
        grid2.addWidget(contourlabel, 5, 0)
        self.paintcontour_cb = FCCheckBox()
        grid2.addWidget(self.paintcontour_cb, 5, 1)

        # Polygon selection
        selectlabel = QtGui.QLabel('Selection:')
        selectlabel.setToolTip(
            "How to select the polygons to paint."
        )
        grid2.addWidget(selectlabel, 6, 0)
        #grid3 = QtGui.QGridLayout()
        self.selectmethod_combo = RadioSet([
            {"label": "Single", "value": "single"},
            {"label": "All", "value": "all"},
            #{"label": "Rectangle", "value": "rectangle"}
        ])
        grid2.addWidget(self.selectmethod_combo, 6, 1)

        # GO Button
        self.generate_paint_button = QtGui.QPushButton(translate_('Generate'))
        self.generate_paint_button.setToolTip(translate_(
            "After clicking here, click inside\n"
            "the polygon you wish to be painted.\n"
            "A new Geometry object with the tool\n"
            "paths will be created."
        ))
        self.custom_box.addWidget(self.generate_paint_button)


class ExcellonObjectUI(ObjectUI):
    """
    User interface for Excellon objects.
    """

    def __init__(self, parent=None):
        ObjectUI.__init__(self, title=translate_('Excellon Object'),
                          icon_file='share/drill32.png',
                          parent=parent)

        #### Plot options ####

        self.plot_options_label = QtGui.QLabel(translate_("<b>Plot Options:</b>"))
        self.custom_box.addWidget(self.plot_options_label)

        grid0 = QtGui.QGridLayout()
        self.custom_box.addLayout(grid0)
        self.plot_cb = FCCheckBox(label=translate_('Plot'))
        self.plot_cb.setToolTip(translate_(
            "Plot (show) this object."
        ))
        grid0.addWidget(self.plot_cb, 0, 0)
        self.solid_cb = FCCheckBox(label=translate_('Solid'))
        self.solid_cb.setToolTip(translate_(
            "Solid circles."
        ))
        grid0.addWidget(self.solid_cb, 0, 1)

        #### Tools ####

        self.tools_table_label = QtGui.QLabel(translate_('<b>Tools</b>'))
        self.tools_table_label.setToolTip(translate_(
            "Tools in this Excellon object."
        ))
        self.custom_box.addWidget(self.tools_table_label)
        self.tools_table = QtGui.QTableWidget()
        self.tools_table.setFixedHeight(100)
        self.custom_box.addWidget(self.tools_table)

        #### Create CNC Job ####

        self.cncjob_label = QtGui.QLabel(translate_('<b>Create CNC Job</b>'))
        self.cncjob_label.setToolTip(translate_(
            "Create a CNC Job object\n"
            "for this drill object."
        ))
        self.custom_box.addWidget(self.cncjob_label)

        grid1 = QtGui.QGridLayout()
        self.custom_box.addLayout(grid1)

        cutzlabel = QtGui.QLabel(translate_('Cut Z:'))
        cutzlabel.setToolTip(translate_(
            "Drill depth (negative)\n"
            "below the copper surface."
        ))
        grid1.addWidget(cutzlabel, 0, 0)
        self.cutz_entry = LengthEntry()
        grid1.addWidget(self.cutz_entry, 0, 1)

        travelzlabel = QtGui.QLabel(translate_('Travel Z:'))
        travelzlabel.setToolTip(translate_(
            "Tool height when travelling\n"
            "across the XY plane."
        ))
        grid1.addWidget(travelzlabel, 1, 0)
        self.travelz_entry = LengthEntry()
        grid1.addWidget(self.travelz_entry, 1, 1)

        frlabel = QtGui.QLabel(translate_('Feed rate:'))
        frlabel.setToolTip(translate_(
            "Tool speed while drilling\n"
            "(in units per minute)."
        ))
        grid1.addWidget(frlabel, 2, 0)
        self.feedrate_entry = LengthEntry()
        grid1.addWidget(self.feedrate_entry, 2, 1)

        # Tool change:
        toolchlabel = QtGui.QLabel(translate_("Tool change:"))
        toolchlabel.setToolTip(translate_(
            "Include tool-change sequence\n"
            "in G-Code (Pause for tool change)."
        ))
        self.toolchange_cb = FCCheckBox()
        grid1.addWidget(toolchlabel, 3, 0)
        grid1.addWidget(self.toolchange_cb, 3, 1)

        # Tool change Z:
        toolchzlabel = QtGui.QLabel(translate_("Tool change Z:"))
        toolchzlabel.setToolTip(translate_(
            "Z-axis position (height) for\n"
            "tool change."
        ))
        grid1.addWidget(toolchzlabel, 4, 0)
        self.toolchangez_entry = LengthEntry()
        grid1.addWidget(self.toolchangez_entry, 4, 1)
        self.ois_tcz = OptionalInputSection(self.toolchange_cb, [self.toolchangez_entry])

        # Spindlespeed
        spdlabel = QtGui.QLabel(translate_('Spindle speed:'))
        spdlabel.setToolTip(translate_(
            "Speed of the spindle\n"
            "in RPM (optional)"
        ))
        grid1.addWidget(spdlabel, 5, 0)
        self.spindlespeed_entry = IntEntry(allow_empty=True)
        grid1.addWidget(self.spindlespeed_entry, 5, 1)

        choose_tools_label = QtGui.QLabel(translate_(
            "Select from the tools section above\n"
            "the tools you want to include."
        ))
        self.custom_box.addWidget(choose_tools_label)

        self.generate_cnc_button = QtGui.QPushButton(translate_('Generate'))
        self.generate_cnc_button.setToolTip(translate_(
            "Generate the CNC Job."
        ))
        self.custom_box.addWidget(self.generate_cnc_button)

        #### Milling Holes ####
        self.mill_hole_label = QtGui.QLabel(translate_('<b>Mill Holes</b>'))
        self.mill_hole_label.setToolTip(translate_(
            "Create Geometry for milling holes."
        ))
        self.custom_box.addWidget(self.mill_hole_label)

        grid1 = QtGui.QGridLayout()
        self.custom_box.addLayout(grid1)
        tdlabel = QtGui.QLabel(translate_('Tool dia:'))
        tdlabel.setToolTip(translate_(
            "Diameter of the cutting tool."
        ))
        grid1.addWidget(tdlabel, 0, 0)
        self.tooldia_entry = LengthEntry()
        grid1.addWidget(self.tooldia_entry, 0, 1)

        choose_tools_label2 = QtGui.QLabel(translate_(
            "Select from the tools section above\n"
            "the tools you want to include."
        ))
        self.custom_box.addWidget(choose_tools_label2)

        self.generate_milling_button = QtGui.QPushButton(translate_('Generate Geometry'))
        self.generate_milling_button.setToolTip(translate_(
            "Create the Geometry Object\n"
            "for milling toolpaths."
        ))
        self.custom_box.addWidget(self.generate_milling_button)


class GerberObjectUI(ObjectUI):
    """
    User interface for Gerber objects.
    """

    def __init__(self, parent=None):
        ObjectUI.__init__(self, title=translate_('Gerber Object'), parent=parent)

        ## Plot options
        self.plot_options_label = QtGui.QLabel(translate_("<b>Plot Options:</b>"))
        self.custom_box.addWidget(self.plot_options_label)

        grid0 = QtGui.QGridLayout()
        self.custom_box.addLayout(grid0)
        # Plot CB
        self.plot_cb = FCCheckBox(label=translate_('Plot'))
        self.plot_options_label.setToolTip(translate_(
            "Plot (show) this object."
        ))
        grid0.addWidget(self.plot_cb, 0, 0)

        # Solid CB
        self.solid_cb = FCCheckBox(label=translate_('Solid'))
        self.solid_cb.setToolTip(translate_(
            "Solid color polygons."
        ))
        grid0.addWidget(self.solid_cb, 0, 1)

        # Multicolored CB
        self.multicolored_cb = FCCheckBox(label=translate_('Multicolored'))
        self.multicolored_cb.setToolTip(translate_(
            "Draw polygons in different colors."
        ))
        grid0.addWidget(self.multicolored_cb, 0, 2)

        ## Isolation Routing
        self.isolation_routing_label = QtGui.QLabel(translate_("<b>Isolation Routing:</b>"))
        self.isolation_routing_label.setToolTip(translate_(
            "Create a Geometry object with\n"
            "toolpaths to cut outside polygons."
        ))
        self.custom_box.addWidget(self.isolation_routing_label)

        grid1 = QtGui.QGridLayout()
        self.custom_box.addLayout(grid1)
        tdlabel = QtGui.QLabel(translate_('Tool dia:'))
        tdlabel.setToolTip(translate_(
            "Diameter of the cutting tool."
        ))
        grid1.addWidget(tdlabel, 0, 0)
        self.iso_tool_dia_entry = LengthEntry()
        grid1.addWidget(self.iso_tool_dia_entry, 0, 1)

        passlabel = QtGui.QLabel(translate_('Width (# passes):'))
        passlabel.setToolTip(translate_(
            "Width of the isolation gap in\n"
            "number (integer) of tool widths."
        ))
        grid1.addWidget(passlabel, 1, 0)
        self.iso_width_entry = IntEntry()
        grid1.addWidget(self.iso_width_entry, 1, 1)

        overlabel = QtGui.QLabel(translate_('Pass overlap:'))
        overlabel.setToolTip(translate_(
            "How much (fraction of tool width)\n"
            "to overlap each pass."
        ))
        grid1.addWidget(overlabel, 2, 0)
        self.iso_overlap_entry = FloatEntry()
        grid1.addWidget(self.iso_overlap_entry, 2, 1)

        # combine all passes CB
        self.combine_passes_cb = FCCheckBox(label=translate_('Combine Passes'))
        self.combine_passes_cb.setToolTip(translate_(
            "Combine all passes into one object"
        ))
        grid1.addWidget(self.combine_passes_cb, 3, 0)


        self.generate_iso_button = QtGui.QPushButton(translate_('Generate Geometry'))
        self.generate_iso_button.setToolTip(translate_(
            "Create the Geometry Object\n"
            "for isolation routing."
        ))
        self.custom_box.addWidget(self.generate_iso_button)

        ## Board cuttout
        self.board_cutout_label = QtGui.QLabel(translate_("<b>Board cutout:</b>"))
        self.board_cutout_label.setToolTip(translate_(
            "Create toolpaths to cut around\n"
            "the PCB and separate it from\n"
            "the original board."
        ))
        self.custom_box.addWidget(self.board_cutout_label)

        grid2 = QtGui.QGridLayout()
        self.custom_box.addLayout(grid2)
        tdclabel = QtGui.QLabel(translate_('Tool dia:'))
        tdclabel.setToolTip(translate_(
            "Diameter of the cutting tool."
        ))
        grid2.addWidget(tdclabel, 0, 0)
        self.cutout_tooldia_entry = LengthEntry()
        grid2.addWidget(self.cutout_tooldia_entry, 0, 1)

        marginlabel = QtGui.QLabel(translate_('Margin:'))
        marginlabel.setToolTip(translate_(
            "Distance from objects at which\n"
            "to draw the cutout."
        ))
        grid2.addWidget(marginlabel, 1, 0)
        self.cutout_margin_entry = LengthEntry()
        grid2.addWidget(self.cutout_margin_entry, 1, 1)

        gaplabel = QtGui.QLabel(translate_('Gap size:'))
        gaplabel.setToolTip(translate_(
            "Size of the gaps in the toolpath\n"
            "that will remain to hold the\n"
            "board in place."
        ))
        grid2.addWidget(gaplabel, 2, 0)
        self.cutout_gap_entry = LengthEntry()
        grid2.addWidget(self.cutout_gap_entry, 2, 1)

        gapslabel = QtGui.QLabel(translate_('Gaps:'))
        gapslabel.setToolTip(translate_(
            "Where to place the gaps, Top/Bottom\n"
            "Left/Rigt, or on all 4 sides."
        ))
        grid2.addWidget(gapslabel, 3, 0)
        self.gaps_radio = RadioSet([{'label': translate_('2 (T/B)'), 'value': 'tb'},
                                    {'label': translate_('2 (L/R)'), 'value': 'lr'},
                                    {'label': '4', 'value': '4'}])
        grid2.addWidget(self.gaps_radio, 3, 1)

        self.generate_cutout_button = QtGui.QPushButton(translate_('Generate Geometry'))
        self.generate_cutout_button.setToolTip(translate_(
            "Generate the geometry for\n"
            "the board cutout."
        ))
        self.custom_box.addWidget(self.generate_cutout_button)

        ## Non-copper regions
        self.noncopper_label = QtGui.QLabel(translate_("<b>Non-copper regions:</b>"))
        self.noncopper_label.setToolTip(translate_(
            "Create polygons covering the\n"
            "areas without copper on the PCB.\n"
            "Equivalent to the inverse of this\n"
            "object. Can be used to remove all\n"
            "copper from a specified region."
        ))
        self.custom_box.addWidget(self.noncopper_label)

        grid3 = QtGui.QGridLayout()
        self.custom_box.addLayout(grid3)

        # Margin
        bmlabel = QtGui.QLabel(translate_('Boundary Margin:'))
        bmlabel.setToolTip(translate_(
            "Specify the edge of the PCB\n"
            "by drawing a box around all\n"
            "objects with this minimum\n"
            "distance."
        ))
        grid3.addWidget(bmlabel, 0, 0)
        self.noncopper_margin_entry = LengthEntry()
        grid3.addWidget(self.noncopper_margin_entry, 0, 1)

        # Rounded corners
        self.noncopper_rounded_cb = FCCheckBox(label=translate_("Rounded corners"))
        self.noncopper_rounded_cb.setToolTip(translate_(
            "Creates a Geometry objects with polygons\n"
            "covering the copper-free areas of the PCB."
        ))
        grid3.addWidget(self.noncopper_rounded_cb, 1, 0, 1, 2)

        self.generate_noncopper_button = QtGui.QPushButton(translate_('Generate Geometry'))
        self.custom_box.addWidget(self.generate_noncopper_button)

        ## Bounding box
        self.boundingbox_label = QtGui.QLabel(translate_('<b>Bounding Box:</b>'))
        self.custom_box.addWidget(self.boundingbox_label)

        grid4 = QtGui.QGridLayout()
        self.custom_box.addLayout(grid4)

        bbmargin = QtGui.QLabel(translate_('Boundary Margin:'))
        bbmargin.setToolTip(translate_(
            "Distance of the edges of the box\n"
            "to the nearest polygon."
        ))
        grid4.addWidget(bbmargin, 0, 0)
        self.bbmargin_entry = LengthEntry()
        grid4.addWidget(self.bbmargin_entry, 0, 1)

        self.bbrounded_cb = FCCheckBox(label=translate_("Rounded corners"))
        self.bbrounded_cb.setToolTip(translate_(
            "If the bounding box is \n"
            "to have rounded corners\n"
            "their radius is equal to\n"
            "the margin."
        ))
        grid4.addWidget(self.bbrounded_cb, 1, 0, 1, 2)

        self.generate_bb_button = QtGui.QPushButton(translate_('Generate Geometry'))
        self.generate_bb_button.setToolTip(translate_(
            "Genrate the Geometry object."
        ))
        self.custom_box.addWidget(self.generate_bb_button)


# def main():
#
#     app = QtGui.QApplication(sys.argv)
#     fc = GerberObjectUI()
#     sys.exit(app.exec_())
#
#
# if __name__ == '__main__':
#     main()<|MERGE_RESOLUTION|>--- conflicted
+++ resolved
@@ -3,11 +3,10 @@
 #from GUIElements import *
 from GUIElements import FCEntry, FloatEntry, EvalEntry, FCCheckBox, \
     LengthEntry, FCTextArea, IntEntry, RadioSet, OptionalInputSection
-<<<<<<< HEAD
 
 # For the translation by Daniel Sallin Debut
 # Use translate_("txt") for translate the "txt" string
-# Using gettext for translate 
+# Using gettext for translate
 # Using os for def a locale path
 # Using unidecode for accents compatibility
 # coding: utf8
@@ -21,9 +20,7 @@
 def translate_(txt):
     return unicode(_(txt),'utf-8')
 # For the translation by Daniel Sallin fin
-=======
-from GUIElements import FCComboBox
->>>>>>> b00ff829
+# from GUIElements import FCComboBox
 
 class ObjectUI(QtGui.QWidget):
     """
