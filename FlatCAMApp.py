--- conflicted
+++ resolved
@@ -107,12 +107,9 @@
 
     message = QtCore.pyqtSignal(str, str, str)
 
-<<<<<<< HEAD
     # Emmited when shell command is finished(one command only)
     shell_command_finished = QtCore.pyqtSignal(object)
 
-=======
->>>>>>> e1e33e09
     # Emitted when an unhandled exception happens
     # in the worker task.
     thread_exception = QtCore.pyqtSignal(object)
@@ -549,18 +546,6 @@
         else:
             self.ui.shell_dock.hide()
 
-        self.ui.shell_dock = QtGui.QDockWidget("FlatCAM TCL Shell")
-        self.ui.shell_dock.setWidget(self.shell)
-        self.ui.shell_dock.setAllowedAreas(QtCore.Qt.AllDockWidgetAreas)
-        self.ui.shell_dock.setFeatures(QtGui.QDockWidget.DockWidgetMovable |
-                             QtGui.QDockWidget.DockWidgetFloatable | QtGui.QDockWidget.DockWidgetClosable)
-        self.ui.addDockWidget(QtCore.Qt.BottomDockWidgetArea, self.ui.shell_dock)
-
-        if self.defaults["shell_at_startup"]:
-            self.ui.shell_dock.show()
-        else:
-            self.ui.shell_dock.hide()
-
         if self.cmd_line_shellfile:
             try:
                 with open(self.cmd_line_shellfile, "r") as myfile:
@@ -1094,6 +1079,7 @@
         toggle shell if is  visible close it if  closed open it
         :return:
         """
+
         if self.ui.shell_dock.isVisible():
             self.ui.shell_dock.hide()
         else:
@@ -1106,6 +1092,7 @@
 
         :return: None
         """
+
         objs = self.collection.get_selected()
 
         def initialize(obj, app):
@@ -1817,6 +1804,7 @@
         :param outname:
         :return:
         """
+
         self.log.debug("export_svg()")
 
         try:
@@ -1843,11 +1831,7 @@
             svg_header = '<svg xmlns="http://www.w3.org/2000/svg" version="1.1" xmlns:xlink="http://www.w3.org/1999/xlink" '
             svg_header += 'width="' + svgwidth + uom + '" '
             svg_header += 'height="' + svgheight + uom + '" '
-<<<<<<< HEAD
             svg_header += 'viewBox="' + minx + ' ' + miny + ' ' + svgwidth + ' ' + svgheight + '">'
-=======
-            svg_header += 'viewBox="' + minx + ' ' + miny + ' ' + svgwidth + ' ' + svgheight + '">' 
->>>>>>> e1e33e09
             svg_header += '<g transform="scale(1,-1)">'
             svg_footer = '</g> </svg>'
             svg_elem = svg_header + exported_svg + svg_footer
