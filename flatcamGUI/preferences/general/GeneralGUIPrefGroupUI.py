from PyQt5 import QtWidgets, QtCore
from PyQt5.QtCore import QSettings
from flatcamGUI.preferences.OptionsGroupUI import OptionsGroupUI2

import gettext
import FlatCAMTranslation as fcTranslate
import builtins
fcTranslate.apply_language('strings')
if '_' not in builtins.__dict__:
    _ = gettext.gettext

from flatcamGUI.preferences.OptionUI import OptionUI, CheckboxOptionUI, RadioSetOptionUI, \
    SeparatorOptionUI, HeadingOptionUI, ComboboxOptionUI, ColorOptionUI, FullWidthButtonOptionUI, \
    SliderWithSpinnerOptionUI, ColorAlphaSliderOptionUI


class GeneralGUIPrefGroupUI(OptionsGroupUI2):

    def __init__(self, decimals=4, **kwargs):
        self.decimals = decimals
        super().__init__(**kwargs)
        self.setTitle(str(_("GUI Preferences")))

        self.layout_field = self.option_dict()["layout"].get_field()
        self.layout_field.activated.connect(self.on_layout)

        self.theme_field = self.option_dict()["global_theme"].get_field()
        self.theme_apply_button = self.option_dict()["__button_apply_theme"].get_field()
        self.theme_apply_button.clicked.connect(self.on_theme_change)

        self.style_field = self.option_dict()["style"].get_field()
        current_style_index = self.style_field.findText(QtWidgets.qApp.style().objectName(), QtCore.Qt.MatchFixedString)
        self.style_field.setCurrentIndex(current_style_index)
        self.style_field.activated[str].connect(self.handle_style)

        self.hdpi_field = self.option_dict()["hdpi"].get_field()
        qsettings = QSettings("Open Source", "FlatCAM")
        if qsettings.contains("hdpi"):
            self.hdpi_field.set_value(qsettings.value('hdpi', type=int))
        else:
            self.hdpi_field.set_value(False)
        self.hdpi_field.stateChanged.connect(self.handle_hdpi)

    def build_options(self) -> [OptionUI]:
        return [
            RadioSetOptionUI(
                option="global_theme",
                label_text="Theme",
                label_tooltip="Select a theme for FlatCAM.\nIt will theme the plot area.",
                choices=[
                    {"label": _("Light"), "value": "white"},
                    {"label": _("Dark"), "value": "black"}
                ],
                orientation='vertical'
            ),
            CheckboxOptionUI(
                option="global_gray_icons",
                label_text="Use Gray Icons",
                label_tooltip="Check this box to use a set of icons with\na lighter (gray) color. To be used when a\nfull dark theme is applied."
            ),
            FullWidthButtonOptionUI(
                option="__button_apply_theme",
                label_text="Apply Theme",
                label_tooltip="Select a theme for FlatCAM.\n"
                              "It will theme the plot area.\n"
                              "The application will restart after change."
            ),
            SeparatorOptionUI(),

            ComboboxOptionUI(
                option="layout",
                label_text="Layout",
                label_tooltip="Select an layout for FlatCAM.\nIt is applied immediately.",
                choices=[
                    "standard",
                    "compact",
                    "minimal"
                ]
            ),
            ComboboxOptionUI(
                option="style",
                label_text="Style",
                label_tooltip="Select an style for FlatCAM.\nIt will be applied at the next app start.",
                choices=QtWidgets.QStyleFactory.keys()
            ),
            CheckboxOptionUI(
                option="hdpi",
                label_text='Activate HDPI Support',
                label_tooltip="Enable High DPI support for FlatCAM.\nIt will be applied at the next app start.",
            ),
            CheckboxOptionUI(
                option="global_hover",
                label_text='Display Hover Shape',
                label_tooltip="Enable display of a hover shape for FlatCAM objects.\nIt is displayed whenever the mouse cursor is hovering\nover any kind of not-selected object.",
            ),
            CheckboxOptionUI(
                option="global_selection_shape",
                label_text='Display Selection Shape',
                label_tooltip="Enable the display of a selection shape for FlatCAM objects.\n"
                  "It is displayed whenever the mouse selects an object\n"
                  "either by clicking or dragging mouse from left to right or\n"
                  "right to left."
            ),
            SeparatorOptionUI(),

            HeadingOptionUI(label_text="Left-Right Selection Color", label_tooltip=None),
            ColorOptionUI(
                option="global_sel_line",
                label_text="Outline",
                label_tooltip="Set the line color for the 'left to right' selection box."
            ),
            ColorOptionUI(
                option="global_sel_fill",
                label_text="Fill",
                label_tooltip="Set the fill color for the selection box\n"
                              "in case that the selection is done from left to right.\n"
                              "First 6 digits are the color and the last 2\n"
                              "digits are for alpha (transparency) level."
            ),
            ColorAlphaSliderOptionUI(
                applies_to=["global_sel_line", "global_sel_fill"],
                group=self,
                label_text="Alpha",
                label_tooltip="Set the fill transparency for the 'left to right' selection box."
            ),
            SeparatorOptionUI(),

            HeadingOptionUI(label_text="Right-Left Selection Color", label_tooltip=None),
            ColorOptionUI(
                option="global_alt_sel_line",
                label_text="Outline",
                label_tooltip="Set the line color for the 'right to left' selection box."
            ),
            ColorOptionUI(
                option="global_alt_sel_fill",
                label_text="Fill",
                label_tooltip="Set the fill color for the selection box\n"
                              "in case that the selection is done from right to left.\n"
                              "First 6 digits are the color and the last 2\n"
                              "digits are for alpha (transparency) level."
            ),
            ColorAlphaSliderOptionUI(
                applies_to=["global_alt_sel_line", "global_alt_sel_fill"],
                group=self,
                label_text="Alpha",
                label_tooltip="Set the fill transparency for the 'right to left' selection box."
            ),
            SeparatorOptionUI(),

            HeadingOptionUI(label_text='Editor Color', label_tooltip=None),
            ColorOptionUI(
                option="global_draw_color",
                label_text="Drawing",
                label_tooltip="Set the color for the shape."
            ),
            ColorOptionUI(
                option="global_sel_draw_color",
                label_text="Selection",
                label_tooltip="Set the color of the shape when selected."
            ),
            SeparatorOptionUI(),

            HeadingOptionUI(label_text='Project Items Color', label_tooltip=None),
            ColorOptionUI(
                option="global_proj_item_color",
                label_text="Enabled",
                label_tooltip="Set the color of the items in Project Tab Tree."
            ),
            ColorOptionUI(
                option="global_proj_item_dis_color",
                label_text="Disabled",
                label_tooltip="Set the color of the items in Project Tab Tree,\n"
                              "for the case when the items are disabled."
            ),
            CheckboxOptionUI(
                option="global_project_autohide",
                label_text="Project AutoHide",
                label_tooltip="Check this box if you want the project/selected/tool tab area to\n"
                              "hide automatically when there are no objects loaded and\n"
                              "to show whenever a new object is created."
            ),
        ]

    def on_theme_change(self):
<<<<<<< HEAD
        # FIXME: this should be moved out to a view model
        val = self.theme_field.get_value()
        qsettings = QSettings("Open Source", "FlatCAM")
        qsettings.setValue("theme", val)
=======
        val = self.theme_radio.get_value()
>>>>>>> 83d1ef29

        theme_settings = QtCore.QSettings("Open Source", "FlatCAM")
        if theme_settings.contains("theme"):
            theme = theme_settings.value('theme', type=str)
        else:
            theme = 'white'

        if val != theme:
            theme_settings.setValue('theme', val)

            # This will write the setting to the platform specific storage.
            del theme_settings

            self.app.on_app_restart()

    def on_layout(self, index=None, lay=None):
        if lay:
            current_layout = lay
        else:
            current_layout = self.layout_field.get_value()
        self.app.ui.set_layout(current_layout)

    @staticmethod
    def handle_style(style):
        # FIXME: this should be moved out to a view model
        # set current style
        qsettings = QSettings("Open Source", "FlatCAM")
        qsettings.setValue('style', style)

        # This will write the setting to the platform specific storage.
        del qsettings

    @staticmethod
    def handle_hdpi(state):
        # FIXME: this should be moved out to a view model
        # set current HDPI
        qsettings = QSettings("Open Source", "FlatCAM")
        qsettings.setValue('hdpi', state)

        # This will write the setting to the platform specific storage.
        del qsettings<|MERGE_RESOLUTION|>--- conflicted
+++ resolved
@@ -182,14 +182,8 @@
         ]
 
     def on_theme_change(self):
-<<<<<<< HEAD
         # FIXME: this should be moved out to a view model
         val = self.theme_field.get_value()
-        qsettings = QSettings("Open Source", "FlatCAM")
-        qsettings.setValue("theme", val)
-=======
-        val = self.theme_radio.get_value()
->>>>>>> 83d1ef29
 
         theme_settings = QtCore.QSettings("Open Source", "FlatCAM")
         if theme_settings.contains("theme"):
@@ -198,7 +192,7 @@
             theme = 'white'
 
         if val != theme:
-            theme_settings.setValue('theme', val)
+            theme_settings.setValue("theme", val)
 
             # This will write the setting to the platform specific storage.
             del theme_settings
