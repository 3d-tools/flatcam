from PyQt4 import QtCore


class Worker(QtCore.QObject):
    """
    Implements a queue of tasks to be carried out in order
    in a single independent thread.
    """

    # avoid multiple tests  for debug availability
    pydevd_failed = False

    def __init__(self, app, name=None):
        super(Worker, self).__init__()
        self.app = app
        self.name = name

    def allow_debug(self):
        """
         allow debuging/breakpoints in this threads
         should work from PyCharm and PyDev
        :return:
        """

        if not self.pydevd_failed:
            try:
                import pydevd
                pydevd.settrace(suspend=False, trace_only_current_thread=True)
            except ImportError:
                self.pydevd_failed=True

    def run(self):

<<<<<<< HEAD
        # allow  debuging/breakpoints in this threads
        #pydevd.settrace(suspend=False, trace_only_current_thread=True)

        # FlatCAMApp.App.log.debug("Worker Started!")
=======
>>>>>>> e1e33e09
        self.app.log.debug("Worker Started!")

        # Tasks are queued in the event listener.
        self.app.worker_task.connect(self.do_worker_task)

    def do_worker_task(self, task):

<<<<<<< HEAD
        # FlatCAMApp.App.log.debug("Running task: %s" % str(task))
        self.app.log.debug("Running task: %s" % str(task))

        self.allow_debug()

        if ('worker_name' in task and task['worker_name'] == self.name) or \
            ('worker_name' not in task and self.name is None):
=======
        self.app.log.debug("Running task: %s" % str(task))

        # 'worker_name' property of task allows to target
        # specific worker.
        if ('worker_name' in task and task['worker_name'] == self.name) or \
                ('worker_name' not in task and self.name is None):
>>>>>>> e1e33e09

            try:
                task['fcn'](*task['params'])
            except Exception as e:
                self.app.thread_exception.emit(e)
                raise e

            return

        # FlatCAMApp.App.log.debug("Task ignored.")
        self.app.log.debug("Task ignored.")<|MERGE_RESOLUTION|>--- conflicted
+++ resolved
@@ -31,36 +31,21 @@
 
     def run(self):
 
-<<<<<<< HEAD
-        # allow  debuging/breakpoints in this threads
-        #pydevd.settrace(suspend=False, trace_only_current_thread=True)
+        self.app.log.debug("Worker Started!")
 
-        # FlatCAMApp.App.log.debug("Worker Started!")
-=======
->>>>>>> e1e33e09
-        self.app.log.debug("Worker Started!")
+        self.allow_debug()
 
         # Tasks are queued in the event listener.
         self.app.worker_task.connect(self.do_worker_task)
 
     def do_worker_task(self, task):
 
-<<<<<<< HEAD
-        # FlatCAMApp.App.log.debug("Running task: %s" % str(task))
         self.app.log.debug("Running task: %s" % str(task))
 
         self.allow_debug()
 
         if ('worker_name' in task and task['worker_name'] == self.name) or \
             ('worker_name' not in task and self.name is None):
-=======
-        self.app.log.debug("Running task: %s" % str(task))
-
-        # 'worker_name' property of task allows to target
-        # specific worker.
-        if ('worker_name' in task and task['worker_name'] == self.name) or \
-                ('worker_name' not in task and self.name is None):
->>>>>>> e1e33e09
 
             try:
                 task['fcn'](*task['params'])
@@ -70,5 +55,4 @@
 
             return
 
-        # FlatCAMApp.App.log.debug("Task ignored.")
         self.app.log.debug("Task ignored.")